/******************************************************************************* 
 * Copyright (c) 2012 Red Hat, Inc. 
 * Distributed under license by Red Hat, Inc. All rights reserved. 
 * This program is made available under the terms of the 
 * Eclipse Public License v1.0 which accompanies this distribution, 
 * and is available at http://www.eclipse.org/legal/epl-v10.html 
 * 
 * Contributors: 
 * Red Hat, Inc. - initial API and implementation 
 ******************************************************************************/
package com.openshift.internal.client.httpclient;

import java.io.IOException;
import java.io.OutputStream;
import java.net.URLEncoder;
import java.util.List;

import com.openshift.client.IHttpClient;
import com.openshift.internal.client.RequestParameter;
import com.openshift.internal.client.utils.StringUtils;

/**
 * @author Andre Dietisheim
 */
public class FormUrlEncodedMediaType implements IMediaType {

	private static final String UTF8 = "UTF-8";
	private static final char ARRAY_START = '[';
	private static final char ARRAY_STOP = ']';

	@Override
	public String getType() {
		return IHttpClient.MEDIATYPE_APPLICATION_FORMURLENCODED;
	}

<<<<<<< HEAD
	@Override
	public void write(RequestParameter[] parameters, OutputStream out) throws IOException {
=======
	public String encodeParameters(Map<String, Object> parameters) throws EncodingException {
        try {
            return toUrlEncoded(parameters);
        } catch (UnsupportedEncodingException e) {
            throw new EncodingException(e);
        }
    }

	private String toUrlEncoded(Map<String, Object> parameters) throws UnsupportedEncodingException {
>>>>>>> 47967908
		if (parameters == null
				|| parameters.length == 0) {
			return;
		}
		for (RequestParameter parameter : parameters) {
			parameter.writeTo(out, this);
			out.write(IHttpClient.AMPERSAND);
		}
	}

	@Override
	public void write(String name, String value, OutputStream out) throws IOException {
		out.write(name.getBytes());
		out.write(IHttpClient.EQUALS);
		out.write(URLEncoder.encode(value, UTF8).getBytes());
	}

	@Override
	public void write(String name, List<String> values, OutputStream out) throws IOException {
		/**
		 * <name>[]=<value>&<name>[]=<value>
		 */
		boolean firstValueWritten = false;
		for (String value : values) {
			if (StringUtils.isEmpty(value)) {
				continue;
			}
			if (firstValueWritten) {
				out.write(IHttpClient.AMPERSAND);
			}
			out.write(name.getBytes());
			out.write(ARRAY_START);
			out.write(ARRAY_STOP);
			out.write(IHttpClient.EQUALS);
			out.write(URLEncoder.encode(value, UTF8).getBytes());
			firstValueWritten = true;
		}
	}
}<|MERGE_RESOLUTION|>--- conflicted
+++ resolved
@@ -13,7 +13,9 @@
 import java.io.IOException;
 import java.io.OutputStream;
 import java.net.URLEncoder;
+import java.text.MessageFormat;
 import java.util.List;
+import java.util.Map;
 
 import com.openshift.client.IHttpClient;
 import com.openshift.internal.client.RequestParameter;
@@ -25,28 +27,14 @@
 public class FormUrlEncodedMediaType implements IMediaType {
 
 	private static final String UTF8 = "UTF-8";
-	private static final char ARRAY_START = '[';
-	private static final char ARRAY_STOP = ']';
 
 	@Override
 	public String getType() {
 		return IHttpClient.MEDIATYPE_APPLICATION_FORMURLENCODED;
 	}
 
-<<<<<<< HEAD
 	@Override
 	public void write(RequestParameter[] parameters, OutputStream out) throws IOException {
-=======
-	public String encodeParameters(Map<String, Object> parameters) throws EncodingException {
-        try {
-            return toUrlEncoded(parameters);
-        } catch (UnsupportedEncodingException e) {
-            throw new EncodingException(e);
-        }
-    }
-
-	private String toUrlEncoded(Map<String, Object> parameters) throws UnsupportedEncodingException {
->>>>>>> 47967908
 		if (parameters == null
 				|| parameters.length == 0) {
 			return;
@@ -59,9 +47,13 @@
 
 	@Override
 	public void write(String name, String value, OutputStream out) throws IOException {
+		writeSimpleParameterName(name, out);
+		out.write(URLEncoder.encode(value, UTF8).getBytes());
+	}
+
+	private void writeSimpleParameterName(String name, OutputStream out) throws IOException {
 		out.write(name.getBytes());
 		out.write(IHttpClient.EQUALS);
-		out.write(URLEncoder.encode(value, UTF8).getBytes());
 	}
 
 	@Override
@@ -77,11 +69,32 @@
 			if (firstValueWritten) {
 				out.write(IHttpClient.AMPERSAND);
 			}
-			out.write(name.getBytes());
-			out.write(ARRAY_START);
-			out.write(ARRAY_STOP);
-			out.write(IHttpClient.EQUALS);
-			out.write(URLEncoder.encode(value, UTF8).getBytes());
+			out.write(
+					MessageFormat.format("{0}[]={1}",
+							name,
+							URLEncoder.encode(value, UTF8).getBytes())
+							.getBytes());
+			firstValueWritten = true;
+		}
+	}
+
+	@Override
+	public void write(String name, Map<String, String> values, OutputStream out) throws IOException {
+		/**
+		 * <name>[][<key>]=<value>&<name>[<key>]=<value>
+		 */
+		boolean firstValueWritten = false;
+		for (Map.Entry<String, String> entry: values.entrySet()) {
+			if (StringUtils.isEmpty(entry.getValue())) {
+				continue;
+			}
+			if (firstValueWritten) {
+				out.write(IHttpClient.AMPERSAND);
+			}
+			out.write(MessageFormat.format("{0}[][{1}]={2}",
+					name,
+					entry.getKey(),
+					URLEncoder.encode(entry.getValue(), UTF8).getBytes()).getBytes());
 			firstValueWritten = true;
 		}
 	}
